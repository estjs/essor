import { types as t } from '@babel/core';
<<<<<<< HEAD
=======
import { startsWith } from "@essor/shared";
>>>>>>> cbdd3d0e
import { imports } from '../program';
import { isSymbolStart } from '../shared';
import type { Identifier, VariableDeclarator } from '@babel/types';
import type { NodePath } from '@babel/core';

/**
 * Replaces the symbol in a variable declarator with a computed or signal expression.
 *
 * case 1: let $a = 1 => let $a = useSignal(1);
 * case 2: const $a = ()=>{return $a} => const $a = useComputed(()=>{return $a})
 *
 * @param {NodePath<VariableDeclarator>} path - The path to the variable declarator node.
 * @return {void}
 */
export function replaceSymbol(path: NodePath<VariableDeclarator>) {
  const init = path.node.init;

  const variableName = (path.node.id as Identifier).name;

  if (t.isObjectPattern(path.node.id) || t.isArrayPattern(path.node.id)) {
    return;
  }

  if (!isSymbolStart(path, variableName)) {
    return;
  }

  if (
    init &&
    (t.isFunctionExpression(init) || t.isArrowFunctionExpression(init)) &&
    (path.parent as t.VariableDeclaration).kind === 'const'
  ) {
    const newInit = t.callExpression(t.identifier(path.state.useComputed.name), init ? [init] : []);
    imports.add('useComputed');
    path.node.init = newInit;
  } else {
    const newInit = t.callExpression(t.identifier(path.state.useSignal.name), init ? [init] : []);
    imports.add('useSignal');
    path.node.init = newInit;
  }
}

export function symbolIdentifier(path) {
  const parentPath = path.parentPath;

  if (
    !parentPath ||
    t.isVariableDeclarator(parentPath) ||
    t.isImportSpecifier(parentPath) ||
    t.isObjectProperty(parentPath) ||
    t.isArrayPattern(parentPath) ||
    t.isObjectPattern(parentPath)
  ) {
    return;
  }

  const { node } = path;

  if (isSymbolStart(path, node.name)) {
    // check is has .value
    let currentPath = path;
    while (currentPath.parentPath && !currentPath.parentPath.isProgram()) {
      if (
        currentPath.parentPath.isMemberExpression() &&
        currentPath.parentPath.node.property.name === 'value'
      ) {
        return;
      }
      currentPath = currentPath.parentPath;
    }

    // add with .value
    const newNode = t.memberExpression(t.identifier(node.name), t.identifier('value'));

    path.replaceWith(newNode);
  }
}

export function symbolObjectPattern(path) {
  path.node.properties.forEach(property => {
    if (
      t.isObjectProperty(property) &&
      t.isIdentifier(property.key) &&
      isSymbolStart(path, property.key.name)
    ) {
      const newKey = t.identifier(property.key.name);
      property.key = newKey;
    }
  });
}

export function symbolArrayPattern(path) {
  path.node.elements.forEach(element => {
    if (t.isIdentifier(element) && element.name.startsWith('$')) {
      const newElement = t.identifier(element.name);
      element.name = newElement.name;
    } else if (t.isObjectPattern(element)) {
      element.properties.forEach(property => {
        if (
          t.isObjectProperty(property) &&
          t.isIdentifier(property.key) &&
          isSymbolStart(path, property.key.name)
        ) {
          const newKey = t.identifier(property.key.name);
          property.key = newKey;
        }
      });
    }
  });
}<|MERGE_RESOLUTION|>--- conflicted
+++ resolved
@@ -1,8 +1,5 @@
 import { types as t } from '@babel/core';
-<<<<<<< HEAD
-=======
 import { startsWith } from "@essor/shared";
->>>>>>> cbdd3d0e
 import { imports } from '../program';
 import { isSymbolStart } from '../shared';
 import type { Identifier, VariableDeclarator } from '@babel/types';
